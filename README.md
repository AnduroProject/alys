# Alys

Alys is a merged mined Bitcoin sidechain.

- Uses BTC as its base currency.
- Reaches consensus through aux PoW executed by Bitcoin miners and a federation.
- Facilitates a two-way peg between Bitcoin and the Alys sidechain through the federation members.

## Overview

On a high level, the repository consists of three parts:

- [app](./app): Contains a consensus client for block production and finalization and a federation client to process peg-in and peg-out transactions.
- [contracts](.contracts): Contains the smart contract for burning bridged BTC by users to trigger the peg-out process.
- [crates](./crates): Contains the logic for the peg-in and peg-out handling used by the app. It also contains the logic to interact with Bitcoin miners.
- [docs](./docs/src/README.md): Contains more information on the architecture.


## Prerequisites

- Install Rust `1.75.0` or higher: https://www.rust-lang.org/tools/install
- Install Geth `<=1.14.10`: https://geth.ethereum.org/docs/getting-started/installing-geth
- Install Bitcoin Core `25.0` or higher so that you have access to the `bitcoind` and `bitcoin-cli` commands:
  - MacOS: `brew install bitcoin`
  - Ubuntu: `sudo add-apt-repository ppa:bitcoin/bitcoin && sudo apt-get update && sudo apt-get install bitcoind`
  - Arch: `yay bitcoin-core`
  - Download a binary: https://bitcoin.org/en/download
- Install clang
- Install pkg-config
- Install libssl-dev
- Install build-essential
- Install foundry: https://book.getfoundry.sh/getting-started/installation

## Getting Started Guides:

* ### [Running Alys with Docker Compose](./docs/guides/getting_started_docker_setup.md)
* ### [Running Alys - Manual setup](./docs/guides/getting_started_manual_setup.md)

## Alys Testnet4

Anduro operates a public testnet for Alys used for development & testing. Anyone wishing to interact with the Alys testnet, whether it be to query the chain, send transactions, or connect your own node to the
network, can find connection info below.

### Alys Node #1:
```shell
IP: 209.160.175.123
Enode: enode://4a131d635e3b1ab30624912f769a376581087a84eef53f4fccc28bac0a45493bd4e2ee1ff409608c0993dd05e2b8a3d351e65a7697f1ee2b3c9ee9b49529958f@209.160.175.123:30303
```

### Alys Node #2:
```shell
IP: 209.160.175.124
Enode: enode://15d60f94195b361bf20acfd8b025b8f332b79f5752637e225e7c73aca7b17dd978ca94ab825d0f5221210e69ffcd96e910a257e25ff936c918335c44cc7041ba@209.160.175.124:30303
```

### Alys Node #3:
```shell
IP: 209.160.175.125
Enode: enode://53d6af0f549e4f9b4f768bc37145f7fd800fdbe1203652fd3d2ff7444663a4f5cfe8c06d5ed4b25fe3185920c28b2957a0307f1eed8af49566bba7e3f0c95b04@209.160.175.125:30303
```

## Faucet

https://faucet.anduro.io/


### Peg-In

Next, we move funds from Bitcoin to Alys via the peg-in to be able to send transactions on the Alys sidechain.

#### Get the Deposit Address

From the running Alys node, we can get the federation deposit address via the `getdepositaddress` RPC:

```shell
curl --silent -H "Content-Type: application/json" -d '{"id":"1", "jsonrpc":"2.0", "method": "getdepositaddress", "params":[]}' http://localhost:3000 | jq -r .result
```

This returns the federation deposit address of your local Alys node, e.g.:

```
bcrt1p3srvwkq5kyzlxqls43x97ch2vpcp4j278nk8jjuzcgt8k40ttr9s4vj934
```

#### Send BTC to the Deposit Address

Next, we do a bit of bitcoin-cli magic to create an "Alys" wallet. We send some BTC on regtest from the Alys wallet to the federation deposit address and add an EVM account (`0x09Af4E864b84706fbCFE8679BF696e8c0B472201`) in an OP_RETURN field for which we know the private key (`0xb9176fa68b7c590eba66b7d1894a78fad479d6259e9a80d93b9871c232132c01`).

You can run this script to achieve the peg in. The script will automatically fetch the deposit address from the federation nodes.

```shell
# set the btc amount and evm address
EVM_ADDRESS="09Af4E864b84706fbCFE8679BF696e8c0B472201"
./scripts/regtest_pegin.sh "1.0" $EVM_ADDRESS

# OR use the $DEV_PRIVATE_KEY
./scripts/regtest_pegin.sh
```

The Alys node will automatically bridge the BTC.

#### Check that Funds are Allocated in Alys

Run `cast` to check that the funds have been allocated. Note that on peg-in, satoshis (10^8) will be converted to wei (10^18) so you will see a lot more 0s for the bridge 1 BTC, i.e., 1x10^18 wei instead of 1x10^8 satoshis.

```shell
cast balance 0x09Af4E864b84706fbCFE8679BF696e8c0B472201 --rpc-url "localhost:8545"
> 1000000000000000000
```

### Peg-Out

Next up, we want to peg out.

#### Peg-out Funds

We are returning the funds to the Alys wallet we created in Bitcoin.

We can use the peg out contract set the genesis at address `0xbBbBBBBbbBBBbbbBbbBbbbbBBbBbbbbBbBbbBBbB`, see also the [genesis file](./data/genesis.json).

We are doing this from the CLI and will need to define a `PRIVATE_KEY` env.

- `PRIVATE_KEY`: The private key is `0xb9176fa68b7c590eba66b7d1894a78fad479d6259e9a80d93b9871c232132c01`. This is the private key to the address `0x09Af4E864b84706fbCFE8679BF696e8c0B472201` that we set for the peg in.

```shell
# set the private key and btc address
PRIVATE_KEY=0xb9176fa68b7c590eba66b7d1894a78fad479d6259e9a80d93b9871c232132c01
./scripts/regtest_pegout.sh $PRIVATE_KEY $BTC_ADDRESS

# OR just the private key
./scripts/regtest_pegout.sh $PRIVATE_KEY

# OR use the $DEV_PRIVATE_KEY
./scripts/regtest_pegout.sh

# check the last 3 transactions. The 2 last should be the mining reward to alys (with category "immature") and the 3rd last txs should be a normal receive tx from the foundation
bitcoin-cli -regtest -rpcuser=rpcuser -rpcpassword=rpcpassword listtransactions "*" 3
```

<details>
<summary>Expected output</summary>

```shell
  {
    "address": "bcrt1qane4k9ejhhca9w0ez7ale7xru5pnrqmuwqayhc",
    "parent_descs": [
      "wpkh(tpubD6NzVbkrYhZ4XGc5eHTPRieN8p27r6PPNenUPJz5JQeCkav8aZ2wz9zc83xgEUVbpQetH6FXABUZ5LDG9uDWqf7fc9RN2yfJzDAmHnSFHHw/84h/1h/0h/0/*)#t9fj9n6e"
    ],
    "category": "receive",
    "amount": 0.00010000,
    "label": "",
    "vout": 0,
    "abandoned": false,
    "confirmations": 2,
    "blockhash": "78e3a9699277e9dc1da0da5e7f47bded9abdfce673bf1858e18aa6c2089d7d54",
    "blockheight": 792,
    "blockindex": 1,
    "blocktime": 1706691489,
    "txid": "831094cba680a5cbbd622b464eaf69562d53b681400c747cee72caddbc9765b4",
    "wtxid": "0dca63f31e7b873ef29d5ea3124a62f7e40d9f9de5b72e88c39904e9e6750256",
    "walletconflicts": [
    ],
    "time": 1706691488,
    "timereceived": 1706691488,
    "bip125-replaceable": "no"
  },
```

</details>

## Connecting to an Alys Network

### Testnet
<<<<<<< HEAD

- RPC: http://209.160.175.123:8545
- Explorer: http://testnet.alyscan.io/
- Faucet: https://faucet.anduro.io/
=======

- RPC: http://btcalys.xyz:8545
- Explorer: http://testnet.alyscan.io/
- Faucet: https://faucet.anduro.io/
- Chain ID: 212121

### Alphanet

- RPC: http:/54.162.190.202:8545
- Explorer: http://alyscan.io/
- Faucet: https://faucet.anduro.io/alpha
>>>>>>> 065c7a6b
- Chain ID: 212121

## Full Node

Running a full node is similar to running a federation node. The main difference is that full nodes do not require an Aura or Bitcoin key since they are not signing blocks or Bitcoin transactions.

1. Start Bitcoin with the network you want to connect to via `bitcoind`.
2. Start geth via `NUM=0 ./scripts/start_geth.sh` (assuming you run the full node on a different machine. If running on the same machine as the three nodes, use `NUM=3 ./scripts/start_geth.sh`)
3. Start the full node assuming the full node runs on a seperate machine:

```shell
cargo run --bin app -- \
  --chain etc/config/chain.json \
  --geth-url http://localhost:8551/ \
  --db-path etc/data/consensus/node_0/chain_db/ \
  --rpc-port 3000 \
  --wallet-path etc/data/consensus/node_0/wallet \
  --bitcoin-rpc-url localhost:18332 \
  --bitcoin-rpc-user rpcuser \
  --bitcoin-rpc-pass rpcpassword \
  --bitcoin-network testnet \
  --remote-bootnode /ip4/BOOTNODE_IP/tcp/BOOTNODE_LIBP2P_PORT
```

- `BOOTNODE_IP`: To select a bootnode, get its public or private IP address.
- `BOOTNODE_LIBP2P_PORT`: There are two ways to get the p2p port.
  - You can find the listening port by running `lsof -Pn -i4` on the server running the bootnode.
  - Set the P2P port explicitly: You can set a dedicated p2p port on the federation node/bootnode by adding the argument `--p2p-port 55444` to set this to port `55444`. Make sure to pick a free port.

## Development

### Alys Node (Consensus Layer)

#### Build and Deploy

```shell
# cleanup, init and run geth
./scripts/start_geth.sh

# start bitcoin
bitcoind -regtest -rpcuser=rpcuser -rpcpassword=rpcpassword -fallbackfee=0.002

# dev (single node)
cargo run --bin app -- --dev
```


#### Unit tests

Tests are self-contained such that none of the services need to run.

```shell
cargo test
```

#### Format

```shell
cargo fmt
```

### Smart Contracts

#### Build and Deploy

Go to the contracts folder.

```shell
cd ./contracts
```

The contracts folder contains only the bridge contract for the peg out. However, you can add any other smart contracts you may wish to add here.

Build and deploy.

```shell
forge build
```

#### Example ERC20

We are going to deploy an example ERC20 contract to show how to interact with the sidechain.

We are going to use our private key (`0xb9176fa68b7c590eba66b7d1894a78fad479d6259e9a80d93b9871c232132c01`) as a means to deploy the contract. Make sure the account belonging to this key has received funds via the peg-in procedure.

```shell
PRIVATE_KEY=0xb9176fa68b7c590eba66b7d1894a78fad479d6259e9a80d93b9871c232132c01
# constructor takes the name of the contract, the ticker, and the initial supply that is minted to the creator of the contract
forge create --rpc-url "http://127.0.0.1:8545" --private-key ${PRIVATE_KEY} src/MockErc20.sol:MockErc20 --json --constructor-args "HelloBitcoinContract" "HBC" 100000000000000000000000
```

This should result in something like:

```shell
{"deployer":"0x09Af4E864b84706fbCFE8679BF696e8c0B472201","deployedTo":"0x1C36129916E3EA2ACcD516Ae92C8f91deF7c4146","transactionHash":"0x8478bbed6ba658eecb8e36c143969cf6c11c4517f5f32acf75af5a9c41ac69dd"}
```

Other useful scripts:

```shell
# Send some of the ERC20 tokens from the deployed contract (0x1C36129916E3EA2ACcD516Ae92C8f91deF7c4146) to account 0xd362E49EE9453Bf414c35288cD090189af2B2C55
cast send --private-key ${PRIVATE_KEY} \
  --rpc-url "localhost:8545" \
  --chain 263634 \
  0x1C36129916E3EA2ACcD516Ae92C8f91deF7c4146 \
  "transfer(address,uint256)" 0xd362E49EE9453Bf414c35288cD090189af2B2C55 100000000
# Send 16200000000007550 wei bridged BTC to account 0xd362E49EE9453Bf414c35288cD090189af2B2C55
cast send --private-key ${PRIVATE_KEY} 0xd362E49EE9453Bf414c35288cD090189af2B2C55 --value 16200000000007550
```

#### Test

```shell
forge test
```

#### Format

```shell
forge fmt
```

## EVM Tooling

Since we use Geth without modification, it is already possible to use most existing EVM tooling out-the-box including MetaMask, Foundry / Hardhat and of course Blockscout!

### Blockscout

To setup [Blockscout](https://github.com/blockscout/blockscout) follow the deployment guides [here](https://docs.blockscout.com/for-developers/deployment). We recommend using [Docker Compose](https://github.com/docker/compose) for simplicity.

```shell
git clone git@github.com:blockscout/blockscout.git
cd ./docker-compose
```

Change the environment variables:

```
# /docker-compose/envs/common-blockscout.yml
SUBNETWORK=Merged ALYS
CHAIN_ID=263634
# /docker-compose/envs/common-frontend.yml
NEXT_PUBLIC_NETWORK_NAME=Merged ALYS Alpha
NEXT_PUBLIC_NETWORK_SHORT_NAME=Merged ALYS Alpha
```

Start the explorer with:

```shell
docker-compose -f geth.yml up --build
```

The explorer runs on [localhost:80](http://localhost/).

If you reset the chain make sure to clear the persistent data in `docker-compose/services/`.

```shell
sudo rm -rf services/redis-data services/stats-db-data services/blockscout-db-data services/logs
```

## Genesis

We provide [`genesis.json`](./data/genesis.json) for local development using Geth but it is also possible to use this other deployments.

It was previously based on the Sepolia genesis with some modifications using [this guide](https://dev.to/q9/how-to-merge-an-ethereum-network-right-from-the-genesis-block-3454):

```shell
geth --sepolia dumpgenesis | jq .
```

Ensure that the chain is configured to start post-capella (set `shanghaiTime` to 0).

The Alys sidechain expects the bridge contract to be pre-deployed at `0xbBbBBBBbbBBBbbbBbbBbbbbBBbBbbbbBbBbbBBbB`, this is set in `alloc`.

## Chain Spec

When you start the Alys sidechain it will use a chain spec to configure it's own genesis block based also on the Geth genesis configured above. We provide [`chain.json`](./etc/config/chain.json) for local development assuming three nodes (instructions above) or using `--chain=dev` will start a single node network. See the annotations below for how to configure a new setup:

```javascript
{
  // the block duration in milliseconds
  "slotDuration": 2000,
  // public keys for bls signing
  "authorities": [],
  // evm addresses for each authority (to receive fees)
  "federation": [],
  // public keys for secp256k1 signing
  "federationBitcoinPubkeys": [],
  // initial PoW mining difficulty
  "bits": 553713663,
  // should be the same as the geth `genesis.json`
  "chainId": 263634,
  // stall block production if no AuxPow is received
  "maxBlocksWithoutPow": 10,
  // set the scanning height, use latest height for testnet or mainnet
  "bitcoinStartHeight": 0,
  "retargetParams": {
    // disable retargeting so we always keep the same target
    "powNoRetargeting": false,
    // the maximum target allowed
    "powLimit": 553713663,
    // expected difficulty adjustment period (in seconds)
    "powTargetTimespan": 12000,
    // expected block time (in seconds)
    "powTargetSpacing": 1000
  }
}
```

Each node should use the same genesis and chain spec, otherwise blocks will be rejected.

Ensure that each federation member has set an EVM address to receive fees - this can be derived from the same secret key used to generate the public key in `"authorities"`. When fees are generated from EVM transactions they are sent directly to that account.

## Resources

- https://ethresear.ch/t/eth1-eth2-client-relationship/7248
- https://hackmd.io/@danielrachi/engine_api
- https://ethereum.org/en/developers/docs/apis/json-rpc/
- https://ceur-ws.org/Vol-2058/paper-06.pdf
- https://openethereum.github.io/Aura.html
- https://en.bitcoin.it/wiki/Merged_mining_specification<|MERGE_RESOLUTION|>--- conflicted
+++ resolved
@@ -171,24 +171,10 @@
 ## Connecting to an Alys Network
 
 ### Testnet
-<<<<<<< HEAD
-
 - RPC: http://209.160.175.123:8545
 - Explorer: http://testnet.alyscan.io/
 - Faucet: https://faucet.anduro.io/
-=======
-
-- RPC: http://btcalys.xyz:8545
-- Explorer: http://testnet.alyscan.io/
-- Faucet: https://faucet.anduro.io/
-- Chain ID: 212121
-
-### Alphanet
-
-- RPC: http:/54.162.190.202:8545
-- Explorer: http://alyscan.io/
-- Faucet: https://faucet.anduro.io/alpha
->>>>>>> 065c7a6b
+
 - Chain ID: 212121
 
 ## Full Node
