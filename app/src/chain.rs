use crate::auxpow::AuxPow;
use crate::auxpow_miner::{
    get_next_work_required, BitcoinConsensusParams, BlockIndex, ChainManager,
};
use crate::block::{AuxPowHeader, ConsensusBlock, ConvertBlockHash};
use crate::block_candidate_cache::BlockCandidates;
use crate::block_hash_cache::{BlockHashCache, BlockHashCacheInit};
use crate::engine::{ConsensusAmount, Engine};
use crate::error::AuxPowMiningError::NoWorkToDo;
use crate::error::BlockErrorBlockTypes;
use crate::error::BlockErrorBlockTypes::Head;
use crate::error::Error::ChainError;
use crate::metrics::{
    CHAIN_BLOCKS_REJECTED, CHAIN_BLOCK_PRODUCTION_TOTALS, CHAIN_BTC_BLOCK_MONITOR_TOTALS,
    CHAIN_DISCOVERED_PEERS, CHAIN_NETWORK_GOSSIP_TOTALS, CHAIN_PEGIN_TOTALS,
    CHAIN_PROCESS_BLOCK_TOTALS, CHAIN_SYNCING_OPERATION_TOTALS, CHAIN_TOTAL_PEGIN_AMOUNT,
};
use crate::network::rpc::InboundRequest;
use crate::network::rpc::{RPCCodedResponse, RPCReceived, RPCResponse, ResponseTermination};
use crate::network::PubsubMessage;
use crate::network::{ApproveBlock, Client as NetworkClient, OutboundRequest};
use crate::signatures::CheckedIndividualApproval;
use crate::spec::ChainSpec;
use crate::store::{BlockByHeight, BlockRef};
use crate::{aura::Aura, block::SignedConsensusBlock, error::Error, store::Storage};
use async_trait::async_trait;
use bitcoin::{BlockHash, CompactTarget, Transaction as BitcoinTransaction, Txid};
use bridge::SingleMemberTransactionSignatures;
use bridge::{BitcoinSignatureCollector, BitcoinSigner, Bridge, PegInInfo, Tree, UtxoManager};
use ethereum_types::{Address, H256, U64};
use ethers_core::types::{Block, Transaction, TransactionReceipt, U256};
use execution_layer::Error::MissingLatestValidHash;
use eyre::{eyre, Result};
use libp2p::PeerId;
use std::collections::{BTreeMap, HashSet};
use std::ops::{Add, DerefMut, Div, Mul, Sub};
use std::time::Duration;
use std::{collections::HashMap, sync::Arc};
use store::ItemStore;
use store::KeyValueStoreOp;
use tokio::sync::broadcast::error::RecvError;
use tokio::sync::RwLock;
use tracing::*;
use types::{ExecutionBlockHash, Hash256, MainnetEthSpec};

pub(crate) type BitcoinWallet = UtxoManager<Tree>;

#[derive(Debug)]
enum SyncStatus {
    InProgress,
    Synced,
}

impl SyncStatus {
    fn is_synced(&self) -> bool {
        matches!(self, SyncStatus::Synced)
    }
}

// based on https://github.com/sigp/lighthouse/blob/441fc1691b69f9edc4bbdc6665f3efab16265c9b/beacon_node/beacon_chain/src/beacon_chain.rs#L314
pub struct Chain<DB> {
    engine: Engine,
    network: NetworkClient,
    storage: Storage<MainnetEthSpec, DB>,
    aura: Aura,
    head: RwLock<Option<BlockRef>>,
    sync_status: RwLock<SyncStatus>,
    peers: RwLock<HashSet<PeerId>>,
    block_candidates: BlockCandidates,
    queued_pow: RwLock<Option<AuxPowHeader>>,
    max_blocks_without_pow: u64,
    federation: Vec<Address>,
    bridge: Bridge,
    queued_pegins: RwLock<BTreeMap<Txid, PegInInfo>>,
    bitcoin_wallet: RwLock<BitcoinWallet>,
    bitcoin_signature_collector: RwLock<BitcoinSignatureCollector>,
    maybe_bitcoin_signer: Option<BitcoinSigner>,
    pub retarget_params: BitcoinConsensusParams,
    pub is_validator: bool,
    pub block_hash_cache: Option<RwLock<BlockHashCache>>,
}

const MAINNET_MAX_WITHDRAWALS: usize = 16;

trait TxFees {
    fn gas_tip_cap(&self) -> U256;
    fn gas_fee_cap(&self) -> U256;
    #[allow(dead_code)]
    fn gas_price(&self) -> U256;
    fn effective_gas_tip(&self, base_fee: U256) -> U256;
}

impl TxFees for Transaction {
    fn gas_tip_cap(&self) -> U256 {
        self.max_priority_fee_per_gas
            .unwrap_or(self.gas_price.unwrap())
    }

    fn gas_fee_cap(&self) -> U256 {
        self.max_fee_per_gas.unwrap_or(self.gas_price.unwrap())
    }

    fn gas_price(&self) -> U256 {
        self.gas_fee_cap()
    }

    fn effective_gas_tip(&self, base_fee: U256) -> U256 {
        let gas_fee_cap = self.gas_fee_cap();
        self.gas_tip_cap().min(gas_fee_cap.sub(base_fee))
    }
}

impl<DB: ItemStore<MainnetEthSpec>> Chain<DB> {
    #[allow(clippy::too_many_arguments)]
    pub fn new(
        engine: Engine,
        network: NetworkClient,
        storage: Storage<MainnetEthSpec, DB>,
        aura: Aura,
        max_blocks_without_pow: u64,
        federation: Vec<Address>,
        bridge: Bridge,
        bitcoin_wallet: BitcoinWallet,
        bitcoin_signature_collector: BitcoinSignatureCollector,
        maybe_bitcoin_signer: Option<BitcoinSigner>,
        retarget_params: BitcoinConsensusParams,
        is_validator: bool,
    ) -> Self {
        let head = storage.get_head().expect("Failed to get head from storage");
        Self {
            engine,
            network,
            storage,
            aura,
            head: RwLock::new(head),
            sync_status: RwLock::new(SyncStatus::Synced), // assume synced, we'll find out if not
            peers: RwLock::new(HashSet::new()),
            block_candidates: BlockCandidates::new(),
            queued_pow: RwLock::new(None),
            max_blocks_without_pow,
            federation,
            bridge,
            queued_pegins: RwLock::new(BTreeMap::new()),
            bitcoin_wallet: RwLock::new(bitcoin_wallet),
            bitcoin_signature_collector: RwLock::new(bitcoin_signature_collector),
            maybe_bitcoin_signer,
            retarget_params,
            is_validator,
            block_hash_cache: Some(RwLock::new(BlockHashCache::new(None))),
        }
    }

    // we collect fees from x to n-1 (where x <= n-1)
    // we are finalizing block n
    fn queued_fees(&self, parent_block_hash: &Hash256) -> Result<U256, Error> {
        let fees = self
            .storage
            .get_accumulated_block_fees(parent_block_hash)?
            .unwrap();
        Ok(fees)
    }

    fn split_fees(&self, fees: U256, miner_address: Address) -> Vec<(Address, ConsensusAmount)> {
        if fees.is_zero() {
            info!("No fees to mint");
            return vec![];
        }

        let miner_fee = fees.mul(80u64).div(100);
        let federation_fee = fees.sub(miner_fee).div(self.federation.len());
        info!("Miner reward: {miner_fee}");
        info!("Federation reward: {federation_fee}");

        let mut add_balances = vec![(miner_address, ConsensusAmount::from_wei(miner_fee))];
        add_balances.extend(
            self.federation
                .iter()
                .map(|address| (*address, ConsensusAmount::from_wei(federation_fee))),
        );
        add_balances
    }

    async fn fill_pegins(
        &self,
        add_balances: &mut Vec<(Address, ConsensusAmount)>,
    ) -> Vec<(Txid, BlockHash)> {
        let mut withdrawals = BTreeMap::<_, u64>::new();
        let mut processed_pegins = Vec::new();
        let mut total_pegin_amount = 0u64;

        {
            // Remove pegins that we already processed. In the happy path, this code
            // shouldn't really do anything. It's added to prevent the block producer
            // from permanently being rejected by other nodes.
            // NOTE: this code takes care to hold only 1 lock at the time, to ensure
            // it can't create any deadlocks

            let mut txids = self
                .queued_pegins
                .read()
                .await
                .keys()
                .copied()
                .collect::<Vec<_>>();

            {
                let wallet = self.bitcoin_wallet.read().await;
                txids.retain(|txid| wallet.get_tx(txid).unwrap().is_some());
            }

            for already_processed_txid in txids {
                self.queued_pegins
                    .write()
                    .await
                    .remove(&already_processed_txid);
                CHAIN_PEGIN_TOTALS.with_label_values(&["removed"]).inc();
            }
        }

        for pegin in self.queued_pegins.read().await.values() {
            if withdrawals.len() < MAINNET_MAX_WITHDRAWALS
                || withdrawals.contains_key(&pegin.evm_account)
            {
                withdrawals.insert(
                    pegin.evm_account,
                    withdrawals
                        .get(&pegin.evm_account)
                        .cloned()
                        .unwrap_or_default()
                        .add(pegin.amount),
                );
                processed_pegins.push((pegin.txid, pegin.block_hash));
                CHAIN_PEGIN_TOTALS.with_label_values(&["added"]).inc();
                total_pegin_amount += pegin.amount;
            }
        }
        let withdrawals: Vec<(Address, u64)> = withdrawals.into_iter().collect();

        info!("Adding {} pegins", processed_pegins.len());
        // these are the withdrawals, merge payments to the same EVM address
        add_balances.extend(
            withdrawals
                .iter()
                .map(|(address, amount)| (*address, ConsensusAmount::from_satoshi(*amount))),
        );

        CHAIN_PEGIN_TOTALS
            .with_label_values(&["processed"])
            .inc_by(processed_pegins.len() as u64);
        CHAIN_TOTAL_PEGIN_AMOUNT.set(total_pegin_amount as i64);

        processed_pegins
    }

    async fn check_withdrawals(
        self: &Arc<Self>,
        unverified_block: &SignedConsensusBlock<MainnetEthSpec>,
    ) -> Result<(), Error> {
        // compute the expected withdrawals from the fees (miner + federation)
        let mut expected = if let Some(ref header) = unverified_block.message.auxpow_header {
            self.split_fees(
                self.queued_fees(&unverified_block.message.parent_hash)?,
                header.fee_recipient,
            )
            .into_iter()
            .collect::<BTreeMap<_, _>>()
        } else {
            Default::default()
        };

        // add the expected withdrawals for the pegins
        for (txid, block_hash) in &unverified_block.message.pegins {
            if self.bitcoin_wallet.read().await.get_tx(txid)?.is_some() {
                return Err(Error::PegInAlreadyIncluded);
            }
            let info = self
                .bridge
                .get_confirmed_pegin_from_txid(txid, block_hash)?;
            expected.insert(
                info.evm_account,
                expected
                    .get(&info.evm_account)
                    .cloned()
                    .unwrap_or_default()
                    .add(ConsensusAmount::from_satoshi(info.amount)),
            );
        }

        // remove all expected withdrawals
        for withdrawal in &unverified_block.message.execution_payload.withdrawals {
            if expected
                .get(&withdrawal.address)
                .is_some_and(|x| x.eq(&withdrawal.amount))
            {
                expected.remove(&withdrawal.address);
                continue;
            }
        }

        if !expected.is_empty() {
            // block proposer has added unexpected withdrawal
            Err(Error::UnknownWithdrawal)
        } else {
            Ok(())
        }
    }

    pub async fn produce_block(
        self: &Arc<Self>,
        slot: u64,
        timestamp: Duration,
    ) -> Result<(), Error> {
        CHAIN_BLOCK_PRODUCTION_TOTALS
            .with_label_values(&["attempted"])
            .inc();
        if !self.sync_status.read().await.is_synced() {
            CHAIN_BLOCK_PRODUCTION_TOTALS
                .with_label_values(&["attempted", "not_synced"])
                .inc();
            return Ok(());
        }
        let mut prev_height = 0;
        let mut rollback_head = false;

        // TODO: should we set forkchoice here?
        let (prev, prev_payload_head) = match *(self.head.read().await) {
            Some(ref x) => {
                let prev = self
                    .storage
                    .get_block(&x.hash)
                    .map_err(|_| Error::MissingParent)?
                    .ok_or(Error::MissingParent)?;

                // make sure payload is built on top of the correct block
                let prev_payload_hash = prev.message.execution_payload.block_hash;
                prev_height = prev.message.execution_payload.block_number;

                // make sure that the execution payload is available
                let prev_payload_body = self
                    .engine
                    .api
                    .get_payload_bodies_by_hash_v1::<MainnetEthSpec>(vec![prev_payload_hash])
                    .await
                    .map_err(|_| Error::ExecutionLayerError(MissingLatestValidHash))?;

                if prev_payload_body.is_empty() || prev_payload_body[0].is_none() {
                    rollback_head = true;
                    (Hash256::zero(), None)
                } else {
                    (x.hash, Some(prev_payload_hash))
                }
            }
            None => (Hash256::zero(), None),
        };
        debug!("Previous block: {:?}", prev);

        if rollback_head {
            warn!("No payload head found");
            self.rollback_head(prev_height - 1).await?;
            return Ok(());
        }

        let (mut queued_pow, mut finalized_pegouts): (
            Option<AuxPowHeader>,
            Vec<bitcoin::Transaction>,
        ) = (None, vec![]);

        (queued_pow, finalized_pegouts) = match self.queued_pow.read().await.clone() {
            None => (None, vec![]),
            Some(pow) => {
                let signature_collector = self.bitcoin_signature_collector.read().await;
                // TODO: BTC txn caching
                let finalized_txs = self
                    .get_bitcoin_payment_proposals_in_range(pow.range_start, pow.range_end)?
                    .into_iter()
                    .filter_map(|tx| match signature_collector.get_finalized(tx.txid()) {
                        Ok(finalized_tx) => Some(finalized_tx),
                        Err(err) => {
                            warn!("Skipping transaction with txid {}: {}", tx.txid(), err);
                            None
                        }
                    })
                    .collect::<Vec<_>>();

                let finalized_txs: Result<
                    Vec<bitcoin::blockdata::transaction::Transaction>,
                    Error,
                > = Ok(finalized_txs);

                match finalized_txs {
                    Err(err) => {
                        warn!("Failed to use queued PoW - it finalizes blocks with pegouts that have insufficient signatures ({err:?})");
                        (None, vec![])
                    }
                    Ok(txs) => (Some(pow), txs),
                }
            }
        };

        let mut add_balances = if let Some(ref header) = queued_pow {
            self.split_fees(self.queued_fees(&prev)?, header.fee_recipient)
        } else {
            Default::default()
        };
        let pegins = self.fill_pegins(&mut add_balances).await;

        let payload_result = self
            .engine
            .build_block(
                timestamp,
                prev_payload_head,
                add_balances.into_iter().map(Into::into).collect(),
            )
            .await;

        let payload = match payload_result {
            Ok(payload) => {
                CHAIN_BLOCK_PRODUCTION_TOTALS
                    .with_label_values(&["blocks_built", "success"])
                    .inc();
                payload
            }
            Err(err) => {
                match err {
                    Error::PayloadIdUnavailable => {
                        warn!(
                            "PayloadIdUnavailable: Slot {}, Timestamp {:?}",
                            slot, timestamp
                        );
<<<<<<< HEAD
                        CHAIN_BLOCK_PRODUCTION_TOTALS
                            .with_label_values(&["blocks_built", "failed"])
                            .inc();
=======
                        // self.clone().sync(None).await;
>>>>>>> c4eb9ee2
                        self.clone().sync().await;

                        // we are missing a parent, this is normal if we are syncing
                        return Ok(());
                    }
                    _ => {
                        warn!("Failed to build block payload: {:?}", err);
                        CHAIN_BLOCK_PRODUCTION_TOTALS
                            .with_label_values(&["blocks_built", "failed"])
                            .inc();
                        return Ok(());
                    }
                }
            }
        };

        // generate a unsigned bitcoin tx for pegout requests made in the previous block, if any
        let pegouts = self.create_pegout_payments(prev_payload_head).await;
        if !pegouts.is_none() {
            // Increment the pegouts created counter
            CHAIN_BLOCK_PRODUCTION_TOTALS
                .with_label_values(&["pegouts_created", "success"])
                .inc();
        }

        if finalized_pegouts.len() > 0 {
            trace!("Finalized pegouts: {:?}", finalized_pegouts[0].input);
        }

        let block = ConsensusBlock::new(
            slot,
            payload.clone(),
            prev,
            queued_pow,
            pegins,
            pegouts,
            finalized_pegouts,
        );

        let signed_block =
            block.sign_block(self.aura.authority.as_ref().expect("Only called by signer"));

        CHAIN_BLOCK_PRODUCTION_TOTALS
            .with_label_values(&["blocks_signed", "success"])
            .inc();

        let root_hash = signed_block.canonical_root();
        info!(
            "⛏️  Proposed block on slot {slot} (block {}) {prev} -> {root_hash}",
            payload.block_number()
        );

        match self.process_block(signed_block.clone()).await {
            Err(Error::MissingRequiredPow) => {
                warn!("Could not produce block - need PoW");
                CHAIN_BLOCK_PRODUCTION_TOTALS
                    .with_label_values(&["process_block", "failed"])
                    .inc();
                // don't consider this fatal
                return Ok(());
            }
            Err(e) => {
                error!("Failed to process block we created ourselves... {e:?}");
                CHAIN_BLOCK_PRODUCTION_TOTALS
                    .with_label_values(&["process_block", "failed"])
                    .inc();
                return Ok(());
            }
            Ok(_) => {}
        }

        if let Err(x) = self.network.publish_block(signed_block.clone()).await {
            info!("Failed to publish block: {x}");
            CHAIN_BLOCK_PRODUCTION_TOTALS
                .with_label_values(&["blocks_published", "failed"])
                .inc();
        } else {
            CHAIN_BLOCK_PRODUCTION_TOTALS
                .with_label_values(&["blocks_published", "success"])
                .inc();
        }

        CHAIN_BLOCK_PRODUCTION_TOTALS
            .with_label_values(&["success"])
            .inc();
        Ok(())
    }

    async fn rollback_head(self: &Arc<Self>, target_height: u64) -> Result<(), Error> {
        let prev_block_parent = self
            .storage
            .get_block_by_height(target_height)?
            .ok_or(Error::MissingParent)?;

        let update_head_ref_ops = self
            .update_head_ref_ops(
                prev_block_parent.canonical_root(),
                prev_block_parent.message.height(),
                true,
            )
            .await;

        trace!(
            "Rolling back head to {:?}",
            prev_block_parent.message.height()
        );

        self.storage.commit_ops(update_head_ref_ops)?;
        Ok(())
    }

    async fn create_pegout_payments(
        &self,
        payload_hash: Option<ExecutionBlockHash>,
    ) -> Option<BitcoinTransaction> {
        let (_execution_block, execution_receipts) =
            self.get_block_and_receipts(&payload_hash?).await.unwrap();

        let fee_rate = self.bridge.fee_rate();
        match Bridge::filter_pegouts(execution_receipts) {
            x if x.is_empty() => {
                info!("Adding 0 pegouts to block");
                None
            }
            payments => {
                info!("⬅️  Creating bitcoin tx for {} peg-outs", payments.len());
                match self
                    .bitcoin_wallet
                    .write()
                    .await
                    .create_payment(payments, fee_rate)
                {
                    Ok(unsigned_txn) => Some(unsigned_txn),
                    Err(e) => {
                        error!("Failed to create pegout payment: {e}");
                        None
                    }
                }
            }
        }
    }

    fn get_parent(
        &self,
        unverified_block: &SignedConsensusBlock<MainnetEthSpec>,
    ) -> Result<SignedConsensusBlock<MainnetEthSpec>, Error> {
        self.storage
            .get_block(&unverified_block.message.parent_hash)
            .map_err(|_| Error::MissingParent)?
            .ok_or(Error::MissingParent)
    }

    #[tracing::instrument(name = "process_block", skip_all, fields(height = unverified_block.message.execution_payload.block_number
	))]
    async fn process_block(
        self: &Arc<Self>,
        unverified_block: SignedConsensusBlock<MainnetEthSpec>,
    ) -> Result<Option<CheckedIndividualApproval>, Error> {
        CHAIN_PROCESS_BLOCK_TOTALS
            .with_label_values(&["attempted"])
            .inc();
        let root_hash = unverified_block.canonical_root();
        info!(
            "Processing block at height {}",
            unverified_block.message.execution_payload.block_number
        );

        // TODO: check that EL approved of the payload, ideally without
        // actually already importing the block

        if unverified_block.message.parent_hash.is_zero() {
            // no need to process genesis
            CHAIN_PROCESS_BLOCK_TOTALS
                .with_label_values(&["rejected", "genesis_not_needed"])
                .inc();
            return Err(Error::ProcessGenesis);
        }

        if self
            .head
            .read()
            .await
            .as_ref()
            .is_some_and(|x| x.height >= unverified_block.message.execution_payload.block_number)
        {
            // TODO: Better handling for this specific case considering it could be considered a soft error
            // ignore proposals at old heights, this can happen when a new
            // node joins the network but has not yet synced the chain
            // also when another node proposes at the same height
            warn!("Rejecting old block");
            CHAIN_PROCESS_BLOCK_TOTALS
                .with_label_values(&["rejected", "old_height"])
                .inc();
            return Err(Error::InvalidBlock);
        }

        let prev = self.get_parent(&unverified_block)?;
        let prev_payload_hash_according_to_consensus = prev.message.execution_payload.block_hash;
        let prev_payload_hash = unverified_block.message.execution_payload.parent_hash;

        // unverified_block.prev().payload must match unverified_block.payload.prev()
        if prev_payload_hash != prev_payload_hash_according_to_consensus {
            error!("EL chain not contiguous");

            error!(
                "payload new: height {} hash {}",
                unverified_block.message.execution_payload.block_hash,
                unverified_block.message.execution_payload.block_number
            );
            error!(
                "payload.prev.hash: {}",
                unverified_block.message.execution_payload.parent_hash
            );
            error!(
                "block.prev.payload height {} hash {}",
                prev.message.execution_payload.block_hash,
                prev.message.execution_payload.block_number
            );
            CHAIN_PROCESS_BLOCK_TOTALS
                .with_label_values(&["rejected", "chain_incontiguous"])
                .inc();

            return Err(Error::ExecutionHashChainIncontiguous);
        }

        self.aura.check_signed_by_author(&unverified_block)?;

        if self.is_validator {
            self.check_withdrawals(&unverified_block).await?;

            self.check_pegout_proposal(&unverified_block, prev_payload_hash)
                .await?;
        }

        // TODO: We should set the bitcoin connection to be optional
        if let Some(ref pow) = unverified_block.message.auxpow_header {
            // NOTE: Should be removed after chain deprecation
            let mut pow_override = false;

            // TODO: Historical Context
            if unverified_block.message.execution_payload.block_number == 39171
                || unverified_block.message.execution_payload.block_number == 39264
                || unverified_block.message.execution_payload.block_number == 39266
                || unverified_block.message.execution_payload.block_number == 41369
                || unverified_block.message.execution_payload.block_number == 42338
                || unverified_block.message.execution_payload.block_number == 45989
                || unverified_block.message.execution_payload.block_number == 48055
                || unverified_block.message.execution_payload.block_number == 48263
                || unverified_block.message.execution_payload.block_number == 48288
                || unverified_block.message.execution_payload.block_number == 48765
                || unverified_block.message.execution_payload.block_number == 50260
                || unverified_block.message.execution_payload.block_number == 50544
                || unverified_block.message.execution_payload.block_number == 53143
            {
                pow_override = true;
            }
            self.check_pow(pow, pow_override).await?;

            // also check the finalized pegouts
            let required_finalizations = self
                .get_bitcoin_payment_proposals_in_range(pow.range_start, pow.range_end)?
                .into_iter()
                .map(|tx| tx.txid())
                .collect::<Vec<_>>();

            trace!("{} to finalize", required_finalizations.len());

            if required_finalizations.len() != unverified_block.message.finalized_pegouts.len() {
                return Err(Error::IllegalFinalization);
            }

            for (expected_txid, tx) in required_finalizations
                .into_iter()
                .zip(unverified_block.message.finalized_pegouts.iter())
            {
                if tx.txid() != expected_txid {
                    CHAIN_PROCESS_BLOCK_TOTALS
                        .with_label_values(&["rejected", "invalid_finalization"])
                        .inc();
                    return Err(Error::IllegalFinalization);
                }

                let wallet = self.bitcoin_wallet.read().await;
                trace!("Checking signature for finalized pegout {:?}", tx.txid());
                // NOTE: same as auxpow_override
                wallet.check_transaction_signatures(tx, pow_override)?;
            }
        } else {
            trace!("Block does not have PoW");
            // make sure we can only produce a limited number of blocks without PoW
            let latest_finalized_height = self
                .get_latest_finalized_block_ref()?
                .map(|x| x.height)
                .unwrap_or_default();

            let block_height = unverified_block.message.execution_payload.block_number;

            if block_height.saturating_sub(latest_finalized_height) > self.max_blocks_without_pow {
                CHAIN_PROCESS_BLOCK_TOTALS
                    .with_label_values(&["rejected", "missing_pow"])
                    .inc();
                return Err(Error::MissingRequiredPow);
            }

            if !unverified_block.message.finalized_pegouts.is_empty() {
                CHAIN_PROCESS_BLOCK_TOTALS
                    .with_label_values(&["rejected", "invalid_finalization"])
                    .inc();
                return Err(Error::IllegalFinalization);
            }
        }

        // store the candidate
        // TODO: this is also called on sync which isn't strictly required
        let our_approval = if let Some(authority) = &self.aura.authority {
            let our_approval = unverified_block.message.sign(authority);

            // First insert the block
            self.block_candidates
                .insert(unverified_block.clone())
                .await?;

            // Then add our approval
            let approval = ApproveBlock {
                block_hash: root_hash,
                signature: our_approval.clone().into(),
            };
            self.block_candidates
                .add_approval(approval, &self.aura.authorities)
                .await?;

            Some(our_approval)
        } else {
            trace!("Full node doesn't need to approve");
            // full node doesn't need to approve
            self.block_candidates
                .insert(unverified_block.clone())
                .await?;
            None
        };

        self.maybe_accept_block(root_hash).await?;

        CHAIN_PROCESS_BLOCK_TOTALS
            .with_label_values(&["success"])
            .inc();

        Ok(our_approval)
    }

    async fn check_pegout_proposal(
        &self,
        unverified_block: &SignedConsensusBlock<MainnetEthSpec>,
        prev_payload_hash: ExecutionBlockHash,
    ) -> Result<(), Error> {
        let (_execution_block, execution_receipts) =
            self.get_block_and_receipts(&prev_payload_hash).await?;

        let required_outputs = Bridge::filter_pegouts(execution_receipts);

        trace!(
            "Found {} pegouts in block after filtering",
            required_outputs.len()
        );

        self.bitcoin_wallet.read().await.check_payment_proposal(
            required_outputs,
            unverified_block.message.pegout_payment_proposal.as_ref(),
        )?;

        trace!("Pegout proposal is valid");
        Ok(())
    }

    fn get_bitcoin_payment_proposals_in_range(
        &self,
        from: Hash256, // inclusive
        to: Hash256,   // inclusive
    ) -> Result<Vec<BitcoinTransaction>, Error> {
        let mut current = to;
        let mut ret = vec![];
        loop {
            let block = self
                .storage
                .get_block(&current)?
                .ok_or(Error::InvalidBlockRange)?
                .message;

            if let Some(proposal) = block.pegout_payment_proposal {
                ret.push(proposal);
            }

            if current == from {
                break;
            }
            current = block.parent_hash;
        }
        ret.reverse();
        Ok(ret)
    }

    fn get_hashes(
        &self,
        from: Hash256, // exclusive
        to: Hash256,   // inclusive
    ) -> Result<Vec<Hash256>, Error> {
        // trace!("Getting hashes from {:?} to {:?}", from, to);
        let mut current = to;
        let mut hashes = vec![];
        loop {
            if current == from {
                break;
            }

            hashes.push(current);
            // trace!("Pushing hash {:?}", current);

            current = self
                .storage
                .get_block(&current)?
                .ok_or(Error::InvalidBlockRange)?
                .message
                .parent_hash;
        }
        hashes.reverse();

        Ok(hashes)
    }

    async fn queue_pow(&self, pow: AuxPowHeader) {
        info!("Queued valid pow");
        *self.queued_pow.write().await = Some(pow.clone());
        self.maybe_generate_signatures(&pow).await.unwrap();
    }

    pub async fn share_pow(&self, pow: AuxPowHeader) -> Result<(), Error> {
        info!("Sending pow for {}..{}", pow.range_start, pow.range_end);
        let _ = self
            .network
            .send(PubsubMessage::QueuePow(pow.clone()))
            .await;
        self.queue_pow(pow).await;
        Ok(())
    }

    async fn check_pow(&self, header: &AuxPowHeader, pow_overide: bool) -> Result<(), Error> {
        info!(
            "Checking AuxPow: {} -> {}",
            header.range_start, header.range_end,
        );

        let last_pow = self.storage.get_latest_pow_block()?.unwrap().hash;
        let last_finalized = self
            .get_latest_finalized_block_ref()?
            .ok_or(Error::MissingParent)?;

        info!(
            "Last finalized {} (height {}) in block {}",
            last_finalized.hash, last_finalized.height, last_pow,
        );
        let range_start_block =
            self.storage
                .get_block(&header.range_start)?
                .ok_or(Error::GenericError(eyre!(
                    "Failed to get block: {}",
                    &header.range_start
                )))?;

        // TODO: Historical Context
        if range_start_block.message.height() > 53143 {
            if range_start_block.message.parent_hash != last_finalized.hash {
                debug!(
                    "last_finalized.hash: {:?}\n{}",
                    last_finalized.hash, last_finalized.height
                );
                debug!(
                    "range_start_block.message.parent_hash: {:?}\n{}",
                    range_start_block.message.parent_hash,
                    range_start_block.message.height()
                );
                warn!("AuxPow check failed - last finalized = {}, attempted to finalize {} while its parent is {}",
                    last_finalized.hash, header.range_start, range_start_block.message.parent_hash);
                return Err(Error::InvalidPowRange);
            }
        }

        let hashes = self.get_hashes(range_start_block.message.parent_hash, header.range_end)?;

        let hash = AuxPow::aggregate_hash(
            &hashes
                .into_iter()
                .map(|hash| hash.to_block_hash())
                .collect::<Vec<_>>(),
        );

        let bits = get_next_work_required(
            |height| self.get_block_at_height(height),
            &self
                .get_block_by_hash(&last_pow.to_block_hash())
                .map_err(|err| Error::GenericError(err))?,
            &self.retarget_params,
            self.storage.get_target_override()?,
        )
        .map_err(|err| Error::GenericError(err))?;

        // TODO: ignore if genesis
        let auxpow = header.auxpow.as_ref().unwrap();
        // NOTE: We might want to consider lockings these to a struct & predefine the expected values until they are moved into the DB
        if pow_overide || auxpow.check_proof_of_work(bits) {
            auxpow.check(hash, header.chain_id).unwrap();
            info!("AuxPow valid");
            Ok(())
        } else {
            Err(Error::InvalidPow)
        }
    }

    async fn maybe_generate_signatures(&self, pow: &AuxPowHeader) -> Result<(), Error> {
        let bitcoin_signer = if let Some(bitcoin_signer) = &self.maybe_bitcoin_signer {
            bitcoin_signer
        } else {
            // full-node doesn't sign
            return Ok(());
        };
        let wallet = self.bitcoin_wallet.read().await;
        let signatures = self
            .get_bitcoin_payment_proposals_in_range(pow.range_start, pow.range_end)?
            .into_iter()
            .map(|tx| {
                bitcoin_signer
                    .get_input_signatures(&wallet, &tx)
                    .map(|sig| (tx.txid(), sig))
            })
            .collect::<Result<HashMap<_, _>, _>>()?;

        trace!("Generated {} signature(s)", signatures.len());
        for (txid, sig) in signatures.iter() {
            trace!("Signature for txid {:?}: {:?}", txid, sig);
        }

        drop(wallet);

        self.store_signatures(signatures.clone()).await.unwrap();

        let _ = self
            .network
            .send(PubsubMessage::PegoutSignatures(signatures))
            .await;

        Ok(())
    }

    fn get_latest_finalized_block_ref(&self) -> Result<Option<BlockRef>, Error> {
        match self.storage.get_latest_pow_block()? {
            Some(blockref) => {
                let pow_block = self.storage.get_block(&blockref.hash)?.unwrap();
                let pow = pow_block.message.auxpow_header.unwrap();
                let last_finalized_blockref = if pow.height != 0 {
                    self.storage.get_block(&pow.range_end)?.unwrap().block_ref()
                } else {
                    blockref
                };
                Ok(Some(last_finalized_blockref))
            }
            None => Ok(None),
        }
    }

    async fn process_approval(self: &Arc<Self>, approval: ApproveBlock) -> Result<(), Error> {
        let hash = approval.block_hash;

        // Add the approval to the cache
        self.block_candidates
            .add_approval(approval, &self.aura.authorities)
            .await?;

        // Process the block if it has reached majority approval
        self.maybe_accept_block(hash).await
    }

    async fn maybe_accept_block(self: &Arc<Self>, hash: Hash256) -> Result<(), Error> {
        // Get the block from the cache
        let block_opt = self.block_candidates.get_block(&hash).await;

        if let Some(block) = block_opt {
            // Check if the block has reached majority approval
            if self.aura.majority_approved(&block)? {
                info!("🤝 Block {hash} has reached majority approval");

                // Clear the cache to free up memory
                self.block_candidates.clear().await;

                // Import the verified block
                self.import_verified_block(block).await?;
            } else {
                debug!("Block {hash} has not reached majority approval");
                // nothing to do
            }
        } else {
            debug!("Block {hash} not found in cache");
            return Err(Error::CandidateCacheError);
        }

        Ok(())
    }

    pub async fn store_genesis(self: &Arc<Self>, chain_spec: ChainSpec) -> Result<(), Error> {
        let execution_payload = self
            .engine
            .get_payload_by_tag_from_engine(execution_layer::BlockByNumberQuery::Tag("0x0"))
            .await
            .expect("Should have genesis");

        let genesis_block = SignedConsensusBlock::genesis(chain_spec, execution_payload);

        if self
            .storage
            .get_block(&genesis_block.canonical_root())?
            .is_some()
        {
            info!("Not storing genesis block");
            return Ok(());
        }

        info!("Storing genesis block");
        self.import_verified_block_no_commit(genesis_block).await
    }

    async fn get_block_and_receipts(
        &self,
        block_hash: &ExecutionBlockHash,
    ) -> Result<(Block<Transaction>, Vec<TransactionReceipt>), Error> {
        let block_with_txs = match self.engine.get_block_with_txs(block_hash).await {
            Ok(block_option) => match block_option {
                Some(block) => {
                    trace!(
                        "Block found - Hash: {:x} Number: {}",
                        block.hash.unwrap_or(H256::zero()),
                        block.number.unwrap_or(U64::from(0))
                    );
                    block
                }
                None => {
                    return Err(Error::MissingBlock);
                }
            },
            Err(err) => return Err(Error::ExecutionLayerError(err)),
        };

        let mut receipt_result = Vec::new();
        for tx in block_with_txs.transactions.iter() {
            let receipt = self.engine.get_transaction_receipt(tx.hash).await;
            match receipt {
                Ok(receipt_opt) => {
                    if let Some(receipt) = receipt_opt {
                        trace!(
                            "Receipt found - Hash: {:x} Block Hash: {:x}",
                            tx.hash,
                            block_with_txs.hash.unwrap_or(H256::zero())
                        );
                        receipt_result.push(receipt);
                    }
                }
                Err(err) => {
                    trace!(
                        "Receipt not found - Hash: {:x} Block Hash: {:x} - Error: {:?}",
                        tx.hash,
                        block_with_txs.hash.unwrap_or(H256::zero()),
                        err
                    );
                }
            }
        }

        // let receipt_result = try_join_all(
        //     block_with_txs
        //         .transactions
        //         .iter()
        //         .map(|tx| self.engine.get_transaction_receipt(tx.hash)),
        // )
        // .await;
        Ok((
            block_with_txs,
            receipt_result.into_iter().collect(),
            // receipts.into_iter().map(|x| x.unwrap()).collect(),
        ))
        // match Ok(receipt_result) {
        //     Ok(receipts) => Ok((
        //         block_with_txs,
        //         receipts.into_iter().map(|x| x).collect(),
        //         // receipts.into_iter().map(|x| x.unwrap()).collect(),

        //     )),
        //     Err(err) => {
        //         error!(
        //             "Error retrieving block txn receipts for block hash: {:x} #: {}",
        //             block_with_txs.hash.unwrap_or(H256::zero()),
        //             block_with_txs.number.unwrap_or(U64::from(0))
        //         );
        //         Err(Error::ExecutionLayerError(err))
        //     }
        // }
    }

    //  ____________      __________________      ____________
    // | n-2        | <- | n-1              | <- | n (AuxPow) |
    // | fees = n-2 |    | fees = n-2 + n-1 |    | fees = n   |
    //  ‾‾‾‾‾‾‾‾‾‾‾‾      ‾‾‾‾‾‾‾‾‾‾‾‾‾‾‾‾‾‾      ‾‾‾‾‾‾‾‾‾‾‾‾
    async fn accumulate_fees(
        self: &Arc<Self>,
        verified_block: &SignedConsensusBlock<MainnetEthSpec>,
        execution_block: Block<Transaction>,
        execution_receipts: &Vec<TransactionReceipt>,
    ) -> Result<Vec<KeyValueStoreOp>, Error> {
        // https://github.com/ethereum/go-ethereum/blob/f55a10b64d511b27beb02ff4978a6ed66d604cd8/miner/worker.go#L1192
        fn total_fees(block: Block<Transaction>, receipts: &Vec<TransactionReceipt>) -> U256 {
            let mut fees_wei = U256::zero();
            for (tx, receipt) in block.transactions.iter().zip(receipts) {
                let miner_fee = tx.effective_gas_tip(block.base_fee_per_gas.unwrap());
                fees_wei += receipt.gas_used.unwrap() * miner_fee;
            }
            fees_wei
        }

        let mut fees = if verified_block.message.auxpow_header.is_some() {
            // the current AuxPow block collects fees from x to n-1
            // where x is the last AuxPow block we collected fees for
            // so we initialize the accumulator to zero
            Default::default()
        } else {
            // initialize the accumulator to the total at n-1
            let accumulated_fees = self
                .storage
                .get_accumulated_block_fees(&verified_block.message.parent_hash)?
                .unwrap_or_default();

            trace!("Accumulated fees: {}", accumulated_fees);
            accumulated_fees
        };

        // add the fees for block n
        let block_fees = total_fees(execution_block, execution_receipts);
        info!("💰 Collecting {} fees from block", block_fees);
        fees += block_fees;

        Ok(self
            .storage
            .set_accumulated_block_fees(&verified_block.canonical_root(), fees))
    }

    pub(crate) async fn get_accumulated_fees(
        &self,
        block_hash: Option<&Hash256>,
    ) -> Result<U256, Error> {
        if let Some(block_hash) = block_hash {
            self.storage
                .get_accumulated_block_fees(block_hash)?
                .ok_or(Error::MissingBlock)
        } else {
            self.storage
                .get_accumulated_block_fees(&self.get_latest_finalized_block_ref()?.unwrap().hash)?
                .ok_or(Error::MissingBlock)
        }
    }

    async fn update_head_ref_ops(
        self: &Arc<Self>,
        new_head_canonical_root: H256,
        new_head_height: u64,
        rollback_override: bool,
    ) -> Vec<KeyValueStoreOp> {
        match self.head.write().await.deref_mut() {
            Some(x) if x.height > new_head_height && !rollback_override => {
                trace!("Rollback not allowed");
                // don't update - no db ops
                vec![]
            }
            x => {
                let new_head = BlockRef {
                    hash: new_head_canonical_root,
                    height: new_head_height,
                };
                *x = Some(new_head.clone());
                self.storage.set_head(&new_head)
            }
        }
    }

    async fn import_verified_block_no_commit(
        self: &Arc<Self>,
        verified_block: SignedConsensusBlock<MainnetEthSpec>,
    ) -> Result<(), Error> {
        let block_root = verified_block.canonical_root();
        let payload_hash = verified_block.message.execution_payload.block_hash;
        let payload_prev_hash = verified_block.message.execution_payload.parent_hash;

        info!(
            "🔗 Importing block at height {} from parent {} -> {}",
            verified_block.message.execution_payload.block_number,
            verified_block.message.parent_hash,
            block_root
        );
        info!("Corresponding payload: {payload_prev_hash} -> {payload_hash}");

        // we use these to track fees and handle pegouts
        let (execution_block, execution_receipts) = self
            .get_block_and_receipts(&verified_block.message.execution_payload.block_hash)
            .await?;
        // NOTE: GetPayloadResponse has `block_value` but we cannot determine this
        // on import so there is no way to verify that value is correct
        let accumulate_fees_ops = self
            .accumulate_fees(&verified_block, execution_block, &execution_receipts)
            .await?;
        if self.is_validator {
            // process pegins:
            for (txid, block_hash) in verified_block.message.pegins.iter() {
                info!("➡️  Processed peg-in with txid {txid}");
                self.queued_pegins.write().await.remove(txid);

                // Make the bitcoin utxos available for spending
                let tx = self.bridge.fetch_transaction(txid, block_hash).unwrap();
                self.bitcoin_wallet
                    .write()
                    .await
                    .register_pegin(&tx)
                    .unwrap();
            }

            trace!(
                "Processing {} pegouts",
                verified_block.message.finalized_pegouts.len()
            );
            // process peg-out proposals:
            if let Some(ref pegout_tx) = verified_block.message.pegout_payment_proposal {
                trace!("⬅️ Registered peg-out proposal");
                self.bitcoin_wallet
                    .write()
                    .await
                    .register_pegout(pegout_tx)
                    .unwrap();
            }

            // process finalized peg-outs:
            for tx in verified_block.message.finalized_pegouts.iter() {
                let txid = tx.txid();
                match self.bridge.broadcast_signed_tx(tx) {
                    Ok(txid) => {
                        info!("⬅️  Broadcasted peg-out, txid {txid}");
                    }
                    Err(_) => {
                        warn!("⬅️  Failed to process peg-out, txid {}", tx.txid());
                    }
                };
                self.bitcoin_signature_collector
                    .write()
                    .await
                    .cleanup_signatures_for(&txid);
            }
        }

        // store block in DB
        let put_block_ops = self.storage.put_block(&block_root, verified_block.clone());

        let set_head_ops: Vec<KeyValueStoreOp> = self
            .update_head_ref_ops(
                block_root,
                verified_block.message.execution_payload.block_number,
                false,
            )
            .await;

        let finalization_ops = if let Some(ref pow) = verified_block.message.auxpow_header {
            self.finalize(&verified_block, block_root, pow).await?
        } else {
            vec![]
        };

        let all_ops = [
            accumulate_fees_ops,
            put_block_ops,
            set_head_ops,
            finalization_ops,
        ]
        .into_iter()
        .flatten();
        self.storage.commit_ops(all_ops.collect())?;

        // Ignore if genesis block
        if verified_block.message.height() != 0 {
            if let Some(block_hash_cache) = self.block_hash_cache.as_ref() {
                // Check to see if we have a PoW block
                if let Some(ref aux_header) = verified_block.message.auxpow_header {
                    // Since we are using a PoW block, we need to flush the block hash cache
                    // and store the latest block hash
                    let mut block_hash_cache = block_hash_cache.write().await;

                    // Reset the block hash cache to the hash after the range end
                    block_hash_cache
                        .reset_with(aux_header.range_end.to_block_hash())
                        .map_err(|err| Error::GenericError(err))?;
                    block_hash_cache.add(verified_block.canonical_root().to_block_hash());
                } else {
                    // Insert the block hash to the block hash cache
                    block_hash_cache
                        .write()
                        .await
                        .add(verified_block.canonical_root().to_block_hash());
                }
            }
        }
        Ok(())
    }

    async fn import_verified_block(
        self: &Arc<Self>,
        verified_block: SignedConsensusBlock<MainnetEthSpec>,
    ) -> Result<(), Error> {
        self.engine
            .commit_block(verified_block.message.execution_payload.clone().into())
            .await?;

        self.import_verified_block_no_commit(verified_block).await
    }

    async fn finalize(
        self: &Arc<Self>,
        block: &SignedConsensusBlock<MainnetEthSpec>,
        block_root: Hash256,
        pow: &AuxPowHeader,
    ) -> Result<Vec<KeyValueStoreOp>, Error> {
        info!("Finalizing up to block {}", pow.range_end);

        *self.queued_pow.write().await = None;

        // don't finalize EL for genesis
        if !pow.range_end.is_zero() {
            info!("Finalizing payload");

            let finalized_block = self.storage.get_block(&pow.range_end)?.unwrap();
            self.engine
                .set_finalized(finalized_block.message.execution_payload.block_hash)
                .await;
        } else {
            info!("Not finalizing payload for genesis");
        }

        Ok(self.storage.set_latest_pow_block(&BlockRef {
            hash: block_root,
            height: block.message.execution_payload.block_number,
        }))
    }

    async fn store_signatures(
        &self,
        pegout_sigs: HashMap<Txid, SingleMemberTransactionSignatures>,
    ) -> Result<(), Error> {
        let mut collector = self.bitcoin_signature_collector.write().await;
        let wallet = self.bitcoin_wallet.read().await;
        for (txid, sigs) in pegout_sigs {
            collector.add_signature(&wallet, txid, sigs.clone())?;
            trace!(
                "Successfully added signature {:?} for txid {:?}",
                sigs,
                txid
            );
        }
        Ok(())
    }

    pub async fn monitor_gossip(self: Arc<Self>) {
        let mut listener = self.network.subscribe_events().await.unwrap();
        let chain = self.clone();
        tokio::spawn(async move {
            loop {
                let msg = match listener.recv().await {
                    Err(RecvError::Lagged(x)) => {
                        warn!("Missed {x} network messages");
                        CHAIN_NETWORK_GOSSIP_TOTALS
                            .with_label_values(&["msg_received", "error"])
                            .inc_by(x as u64);
                        continue;
                    }
                    Err(_) => panic!("failed to read network stream"),
                    Ok(x) => {
                        CHAIN_NETWORK_GOSSIP_TOTALS
                            .with_label_values(&["msg_received", "success"])
                            .inc();
                        x
                    }
                };
                match msg {
                    PubsubMessage::ConsensusBlock(x) => {
                        CHAIN_NETWORK_GOSSIP_TOTALS
                            .with_label_values(&["consensus_block", "received"])
                            .inc();

                        let number = x.message.execution_payload.block_number;
                        let payload_hash = x.message.execution_payload.block_hash;
                        let payload_prev_hash = x.message.execution_payload.parent_hash;

                        info!("Received payload at height {number} {payload_prev_hash} -> {payload_hash}");
                        let head_hash = self.head.read().await.as_ref().unwrap().hash;
                        let head_height = self.head.read().await.as_ref().unwrap().height;
                        debug!("Local head: {:#?}, height: {}", head_hash, head_height);

                        // sync first then process block so we don't skip and trigger a re-sync
                        if matches!(self.get_parent(&x), Err(Error::MissingParent)) {
                            // TODO: we need to sync before processing (this is triggered by proposal)
                            // TODO: additional case needed where head height is not behind
                            // self.clone().sync(Some((number - head_height) as u32)).await;
                            self.clone().sync().await;
                        }

                        match chain.process_block(x.clone()).await {
                            Err(x) => match x {
                                Error::MissingParent => {
                                    // self.clone().sync(Some((number - head_height) as u32)).await;
                                    self.clone().sync().await;
                                }
                                _ => {
                                    error!("Got error while processing: {x:?}");
                                }
                            },
                            Ok(Some(our_approval)) => {
                                // broadcast our approval
                                let block_hash = x.canonical_root();
                                info!("✅ Sending approval for {block_hash}");
                                let _ = self
                                    .network
                                    .send(PubsubMessage::ApproveBlock(ApproveBlock {
                                        block_hash,
                                        signature: our_approval.into(),
                                    }))
                                    .await;
                            }
                            Ok(None) => {}
                        }
                    }
                    PubsubMessage::ApproveBlock(approval) => {
<<<<<<< HEAD
                        info!("✅ Received approval for block {}", approval.block_hash);
                        CHAIN_NETWORK_GOSSIP_TOTALS
                            .with_label_values(&["approve_block", "received"])
                            .inc();
                        self.process_approval(approval).await.unwrap();
=======
                        if self.sync_status.read().await.is_synced() {
                            info!("✅ Received approval for block {}", approval.block_hash);
                            match self.process_approval(approval).await {
                                Err(err) => {
                                    warn!("Error processing approval: {err:?}");
                                }
                                Ok(()) => {
                                    // nothing to do
                                }
                            };
                        }
>>>>>>> c4eb9ee2
                    }
                    PubsubMessage::QueuePow(pow) => match self
                        .check_pow(&pow, false)
                        .instrument(info_span!("queued"))
                        .await
                    {
                        Err(err) => {
                            warn!("Received invalid pow: {err:?}");
                            CHAIN_NETWORK_GOSSIP_TOTALS
                                .with_label_values(&["queue_pow", "error"])
                                .inc();
                        }
                        Ok(()) => {
                            self.queue_pow(pow.clone()).await;
                            CHAIN_NETWORK_GOSSIP_TOTALS
                                .with_label_values(&["queue_pow", "success"])
                                .inc();
                        }
                    },
                    PubsubMessage::PegoutSignatures(pegout_sigs) => {
<<<<<<< HEAD
                        CHAIN_NETWORK_GOSSIP_TOTALS
                            .with_label_values(&["pegout_sigs", "success"])
                            .inc();
=======
                        if self.is_validator {}
>>>>>>> c4eb9ee2
                        if let Err(err) = self.store_signatures(pegout_sigs).await {
                            warn!("Failed to add signature: {err:?}");
                            CHAIN_NETWORK_GOSSIP_TOTALS
                                .with_label_values(&["pegout_sigs", "error"])
                                .inc();
                        }
                    }
                }
            }
        });
    }

    async fn get_blocks(
        self: &Arc<Self>,
        mut start_height: u64,
        requested_count: u64, // TODO: limit to requested_count
    ) -> Result<Vec<SignedConsensusBlock<MainnetEthSpec>>, Error> {
        // start at head, iterate backwards. We'll be able to have a more efficient implementation once we have finalization.
        let mut blocks: Vec<SignedConsensusBlock<MainnetEthSpec>> = vec![];
        let original_start_height = start_height;

        let head_ref = self
            .head
            .read()
            .await
            .as_ref()
            .ok_or(ChainError(Head.into()))?
            .clone();

        for i in 0..requested_count {
            if i > head_ref.height {
                break;
            }

            let current_height = original_start_height + i;
            start_height = current_height;
            let current = match self.storage.get_block_by_height(current_height) {
                Ok(Some(block)) => block,
                Ok(None) => {
                    debug!(
                        "Block at height {} not found, reverting to previous logic",
                        current_height
                    );
                    let mut blocks_from_head = vec![];
                    let mut current = head_ref.hash;
                    while let Some(block) = self.storage.get_block(&current).unwrap() {
                        if block.message.execution_payload.block_number < start_height {
                            break;
                        }

                        self.storage
                            .put_block_by_height(&block)
                            .unwrap_or_else(|err| {
                                error!("Failed to store block by height: {err:?}");
                            });

                        debug!(
                            "Got block at height {} via old logic",
                            block.message.execution_payload.block_number
                        );
                        blocks_from_head.push(block.clone());
                        if block.message.parent_hash.is_zero() {
                            break;
                        }
                        current = block.message.parent_hash;
                    }

                    blocks_from_head.reverse();

                    blocks.extend(blocks_from_head);
                    break;
                }
                Err(err) => {
                    error!("Error getting block: {err:?}");
                    return Err(err);
                }
            };

            blocks.push(current);
        }
        let mut block_counter = HashMap::new();

        blocks.iter().for_each(|block| {
            let block_height = block.message.execution_payload.block_number;
            if let Some(count) = block_counter.get_mut(&block_height) {
                *count += 1;
            } else {
                block_counter.insert(block_height, 1);
            }
        });

        Ok(blocks)
    }

    async fn sync(self: Arc<Self>) {
        info!("Syncing!");
        *self.sync_status.write().await = SyncStatus::InProgress;

        let peer_id = loop {
            if let Some(peer) = self.peers.read().await.iter().next() {
                break *peer;
            }
            info!("Waiting for peers...");
            tokio::time::sleep(Duration::from_secs(1)).await;
        };

        let head = self
            .head
            .read()
            .await
            .as_ref()
            .map(|x| x.height)
            .unwrap_or_default();
        info!("Starting sync from {}", head);
        CHAIN_SYNCING_OPERATION_TOTALS
            .with_label_values(&[head.to_string().as_str()])
            .inc();

        let mut receive_stream = self
            .network
            .send_rpc(
                peer_id,
                OutboundRequest::BlocksByRange(
                    crate::network::rpc::methods::BlocksByRangeRequest {
                        start_height: head + 1,
                        count: 1024,
                    },
                ),
            )
            .await
            .unwrap();

        while let Some(x) = receive_stream.recv().await {
            match x {
                RPCResponse::BlocksByRange(block) => {
                    // trace!("Received block: {:#?}", block);
                    match self.process_block((*block).clone()).await {
                        Err(Error::ProcessGenesis) | Ok(_) => {
                            // nothing to do
                        }
                        Err(err) => {
                            error!("Unexpected block import error: {:?}", err);
                            return;
                        }
                    }
                }
                err => {
                    error!("Received unexpected result: {err:?}");
                }
            }
        }

        *self.sync_status.write().await = SyncStatus::Synced;

        info!("Finished syncing...");
        CHAIN_SYNCING_OPERATION_TOTALS
            .with_label_values(&[head.to_string().as_str(), "success"])
            .inc();
    }

    pub async fn listen_for_peer_discovery(self: Arc<Self>) {
        let mut listener = self.network.subscribe_peers().await.unwrap();
        tokio::spawn(async move {
            loop {
                let peer_ids = listener.recv().await.unwrap();
                debug!("Got peers {peer_ids:?}");
                CHAIN_DISCOVERED_PEERS.set(peer_ids.len() as f64);

                let mut peers = self.peers.write().await;
                *peers = peer_ids;
            }
        });
    }

    pub async fn listen_for_rpc_requests(self: Arc<Self>) {
        let mut listener = self.network.subscribe_rpc_events().await.unwrap();
        tokio::spawn(async move {
            loop {
                let msg = listener.recv().await.unwrap();
                // info!("Got rpc request {msg:?}");

                #[allow(clippy::single_match)]
                match msg.event {
                    Ok(RPCReceived::Request(substream_id, InboundRequest::BlocksByRange(x))) => {
                        trace!("Got BlocksByRange request {x:?}");
                        let blocks = self
                            .get_blocks(x.start_height, x.count)
                            .await
                            .unwrap_or_else(|err| {
                                error!("Failed to get blocks: {err:?}");
                                vec![]
                            });
                        for block in blocks {
                            let payload = RPCCodedResponse::Success(RPCResponse::BlocksByRange(
                                Arc::new(block.clone()),
                            ));
                            // FIXME: handle result
                            if let Err(_err) = self
                                .network
                                .respond_rpc(msg.peer_id, msg.conn_id, substream_id, payload)
                                .await
                            {
                                // error!("Failed to respond to rpc BlocksByRange request: {err:?}");
                            }
                        }

                        let payload =
                            RPCCodedResponse::StreamTermination(ResponseTermination::BlocksByRange);
                        // FIXME: handle result
                        if let Err(err) = self
                            .network
                            .respond_rpc(msg.peer_id, msg.conn_id, substream_id, payload)
                            .await
                        {
                            error!("Failed to respond to rpc BlocksByRange request to terminate: {err:?}");
                        }
                    }
                    _ => {
                        error!("Received unexpected rpc request: {msg:?}");
                    }
                }
            }
        });
    }

    pub async fn monitor_bitcoin_blocks(self: Arc<Self>, start_height: u32) {
        info!("Monitoring bitcoin blocks from height {start_height}");
        CHAIN_BTC_BLOCK_MONITOR_TOTALS
            .with_label_values(&[start_height.to_string().as_str(), "called"])
            .inc();

        tokio::spawn(async move {
            let chain = &self;

            let sync_status = self.sync_status.read().await;
            let is_synced = sync_status.is_synced();
            drop(sync_status);

            self.bridge
                .stream_blocks_for_pegins(start_height, |pegins, bitcoin_height| async move {
                    for pegin in pegins.into_iter() {
                        if is_synced {
                            info!(
                                "Found pegin {} for {} in {}",
                                pegin.amount, pegin.evm_account, pegin.txid
                            );
                            chain.queued_pegins.write().await.insert(pegin.txid, pegin);
                            CHAIN_BTC_BLOCK_MONITOR_TOTALS
                                .with_label_values(&[
                                    start_height.to_string().as_str(),
                                    "queued__pegins",
                                ])
                                .inc();
                        } else {
                            debug!(
                                "Not synced, ignoring pegin {} for {} in {}",
                                pegin.amount, pegin.evm_account, pegin.txid
                            );

                            break;
                        }
                    }
                    // if we have queued pegins, start next rescan (after a node restart) at
                    // height of the oldest pegin. If there are no pegins, just start from the
                    // next block
                    let rescan_start = chain
                        .queued_pegins
                        .read()
                        .await
                        .iter()
                        .map(|(_, pegin)| pegin.block_height)
                        .min()
                        .unwrap_or(bitcoin_height + 1);
                    chain
                        .storage
                        .set_bitcoin_scan_start_height(rescan_start)
                        .unwrap();
                })
                .await;
        });
    }

    pub async fn get_blocks_with_pegouts(self: &Arc<Self>) -> Result<(), Error> {
        let head = self.head.read().await.as_ref().unwrap().clone();
        let mut pending_pegouts = HashMap::new();
        let mut finalized_pegouts = HashMap::new();
        let mut current = head.hash;
        debug!("Getting pegouts");
        loop {
            let block = self.storage.get_block(&current)?.unwrap();

            // revert previous checkpoints
            if block.message.auxpow_header.is_some() {
                let proposal = block.message.pegout_payment_proposal.clone().unwrap();
                info!("Found pegout tx: {:?}", proposal);
                pending_pegouts.insert(proposal.txid(), proposal);
            }
            if !block.message.finalized_pegouts.is_empty() {
                let _: Vec<_> = block
                    .message
                    .finalized_pegouts
                    .into_iter()
                    .map(|tx| {
                        info!("Found pegout tx: {:?}", tx);
                        finalized_pegouts.insert(tx.txid(), tx.clone());
                    })
                    .collect();
            }
            if block.message.parent_hash.is_zero() {
                break;
            }
            // blocks.push(block.clone());
            // block_heights.push(block.message.execution_payload.block_number);

            current = block.message.parent_hash;
        }
        // blocks.reverse();
        // block_heights.reverse();

        debug!("finalized_pegouts: {:#?}", finalized_pegouts);
        debug!("pending_pegouts: {:#?}", pending_pegouts);
        Ok(())
    }

    pub fn get_block_by_height(
        self: &Arc<Self>,
        block_height: u64,
    ) -> Result<Option<SignedConsensusBlock<MainnetEthSpec>>> {
        let block = self.storage.get_block_by_height(block_height)?;
        if let Some(block) = block {
            Ok(Some(block))
        } else {
            warn!("Block: {:#?} not found", block_height);
            Ok(None)
        }
    }

    pub fn get_block(
        self: &Arc<Self>,
        block_hash: &Hash256,
    ) -> Result<Option<SignedConsensusBlock<MainnetEthSpec>>> {
        let block = self.storage.get_block(block_hash)?;
        if let Some(block) = block {
            Ok(Some(block))
        } else {
            warn!("Block: {:#?} not found", block_hash);
            Ok(None)
        }
    }

    pub async fn aggregate_hashes(self: &Arc<Self>) -> Result<Vec<BlockHash>> {
        let head = self
            .head
            .read()
            .await
            .as_ref()
            .ok_or(ChainError(Head.into()))?
            .hash;
        trace!("Head: {:?}", head);

        trace!("Getting aggregate hashes");
        let hashes = self.get_hashes(
            self.get_latest_finalized_block_ref()?
                .ok_or(ChainError(BlockErrorBlockTypes::LastFinalized.into()))?
                .hash,
            // self.head.read().await.as_ref().ok_or(Error::ChainError(BlockErrorBlockTypes::Head.into()))?.hash,
            head,
        )?;
        trace!("Got {} hashes", hashes.len());
        Ok(hashes
            .into_iter()
            .map(|hash| hash.to_block_hash())
            .collect())
    }
}

#[async_trait::async_trait]
impl<DB: ItemStore<MainnetEthSpec>> ChainManager<ConsensusBlock<MainnetEthSpec>> for Chain<DB> {
    async fn get_aggregate_hashes(&self) -> Result<Vec<BlockHash>> {
        let head = self
            .head
            .read()
            .await
            .as_ref()
            .ok_or(ChainError(Head.into()))?
            .hash;
        // trace!("Head: {:?}", head);

        let queued_pow = self.queued_pow.read().await;

        let has_work = queued_pow
            .as_ref()
            .map(|pow| pow.range_end != head)
            .unwrap_or(true);
        if !has_work {
            // trace!("No work to do");
            // TODO: Change to Result so that we can return this error
            Err(NoWorkToDo.into())
        } else {
            if let Some(ref block_hash_cache) = self.block_hash_cache {
                // trace!("Returning cached hashes");
                Ok(block_hash_cache.read().await.get())
            } else {
                Err(eyre!("Block hash cache not initialized"))
            }
        }
    }

    fn get_last_finalized_block(&self) -> ConsensusBlock<MainnetEthSpec> {
        match self.storage.get_latest_pow_block() {
            Ok(Some(x)) => self.storage.get_block(&x.hash).unwrap().unwrap().message,
            _ => unreachable!("Should always have AuxPow"),
        }
    }

    fn get_block_by_hash(&self, hash: &BlockHash) -> Result<ConsensusBlock<MainnetEthSpec>> {
        // trace!("Getting block by hash: {:?}", hash);
        let block = self.storage.get_block(&hash.to_block_hash())?.unwrap();
        Ok(block.message)
    }

    async fn get_queued_auxpow(&self) -> Option<AuxPowHeader> {
        self.queued_pow.read().await.clone()
    }

    fn get_block_at_height(&self, height: u64) -> Result<ConsensusBlock<MainnetEthSpec>> {
        match self.storage.get_block_by_height(height) {
            Ok(Some(block)) => Ok(block.message),
            Ok(None) => Err(eyre!("Block not found")),
            Err(err) => Err(eyre!(err)),
        }
    }

    async fn push_auxpow(
        &self,
        start_hash: BlockHash,
        end_hash: BlockHash,
        bits: u32,
        chain_id: u32,
        height: u64,
        auxpow: AuxPow,
        address: Address,
    ) -> bool {
        let pow = AuxPowHeader {
            range_start: start_hash.to_block_hash(),
            range_end: end_hash.to_block_hash(),
            bits,
            chain_id,
            height,
            auxpow: Some(auxpow),
            fee_recipient: address,
        };
        if self.queued_pow.read().await.as_ref().is_some_and(|prev| {
            prev.range_start.eq(&pow.range_start) && prev.range_end.eq(&pow.range_end)
        }) {
            return false;
        }
        self.check_pow(&pow, false).await.is_ok() && self.share_pow(pow).await.is_ok()
    }
    fn set_target_override(&self, target: CompactTarget) {
        self.storage.set_target_override(target).unwrap()
    }

    fn get_target_override(&self) -> Option<CompactTarget> {
        self.storage.get_target_override().unwrap()
    }

    async fn is_synced(&self) -> bool {
        self.sync_status.read().await.is_synced()
    }

    fn get_head(&self) -> Result<SignedConsensusBlock<MainnetEthSpec>, Error> {
        Ok(self
            .storage
            .get_block(
                &self
                    .storage
                    .get_head()?
                    .ok_or(ChainError(Head.into()))?
                    .hash,
            )?
            .ok_or(ChainError(Head.into()))?)
    }
}

#[async_trait]
impl<DB: ItemStore<MainnetEthSpec>> BlockHashCacheInit for Chain<DB> {
    async fn init_block_hash_cache(self: &Arc<Self>) -> Result<()> {
        if let Some(ref block_hash_cache) = self.block_hash_cache {
            let mut block_hash_cache = block_hash_cache.write().await;
            block_hash_cache.init(self.aggregate_hashes().await?)
        } else {
            Ok(())
        }
    }
}<|MERGE_RESOLUTION|>--- conflicted
+++ resolved
@@ -427,13 +427,10 @@
                             "PayloadIdUnavailable: Slot {}, Timestamp {:?}",
                             slot, timestamp
                         );
-<<<<<<< HEAD
                         CHAIN_BLOCK_PRODUCTION_TOTALS
                             .with_label_values(&["blocks_built", "failed"])
                             .inc();
-=======
                         // self.clone().sync(None).await;
->>>>>>> c4eb9ee2
                         self.clone().sync().await;
 
                         // we are missing a parent, this is normal if we are syncing
@@ -1473,15 +1470,11 @@
                         }
                     }
                     PubsubMessage::ApproveBlock(approval) => {
-<<<<<<< HEAD
-                        info!("✅ Received approval for block {}", approval.block_hash);
-                        CHAIN_NETWORK_GOSSIP_TOTALS
-                            .with_label_values(&["approve_block", "received"])
-                            .inc();
-                        self.process_approval(approval).await.unwrap();
-=======
                         if self.sync_status.read().await.is_synced() {
                             info!("✅ Received approval for block {}", approval.block_hash);
+                            CHAIN_NETWORK_GOSSIP_TOTALS
+                                .with_label_values(&["approve_block", "received"])
+                                .inc();
                             match self.process_approval(approval).await {
                                 Err(err) => {
                                     warn!("Error processing approval: {err:?}");
@@ -1491,7 +1484,6 @@
                                 }
                             };
                         }
->>>>>>> c4eb9ee2
                     }
                     PubsubMessage::QueuePow(pow) => match self
                         .check_pow(&pow, false)
@@ -1512,13 +1504,10 @@
                         }
                     },
                     PubsubMessage::PegoutSignatures(pegout_sigs) => {
-<<<<<<< HEAD
                         CHAIN_NETWORK_GOSSIP_TOTALS
                             .with_label_values(&["pegout_sigs", "success"])
                             .inc();
-=======
                         if self.is_validator {}
->>>>>>> c4eb9ee2
                         if let Err(err) = self.store_signatures(pegout_sigs).await {
                             warn!("Failed to add signature: {err:?}");
                             CHAIN_NETWORK_GOSSIP_TOTALS
