--- conflicted
+++ resolved
@@ -102,12 +102,8 @@
         trace!("slot_now: {slot_now}, slot: {slot}");
 
         // add drift same as in substrate
-<<<<<<< HEAD
-        if slot > slot_now + 1 {
+        if slot > slot_now + 1 && slot > slot_with_3000_duration + 1 {
             AURA_VERIFY_SIGNED_BLOCK.with_label_values(&["error"]).inc();
-=======
-        if slot > slot_now + 1 && slot > slot_with_3000_duration + 1 {
->>>>>>> c4eb9ee2
             Err(AuraError::SlotIsInFuture)
         } else {
             let (_expected_authority_index, _expected_author) =
